--- conflicted
+++ resolved
@@ -125,8 +125,6 @@
         logger.debug(f"Member: {member_list[self.state.unit_server.member_name].id}")
         return member_list[self.state.unit_server.member_name]
 
-<<<<<<< HEAD
-=======
     def broadcast_peer_url(self, peer_urls: str) -> None:
         """Broadcast the peer URL to all units in the cluster.
 
@@ -174,7 +172,6 @@
         self.workload.restart()
         return self.is_healthy(cluster=False)
 
->>>>>>> 387039f8
     def add_member(self, unit_name: str) -> None:
         """Add a new member to the etcd cluster."""
         # retrieve the member information for the newly joined unit from the set of EtcdServers
