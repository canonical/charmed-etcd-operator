#!/usr/bin/env python3
# Copyright 2024 Canonical Ltd.
# See LICENSE file for licensing details.

"""Manager for all cluster/quorum/rbac related tasks."""

import logging
import socket
from json import JSONDecodeError

from common.client import EtcdClient
from common.exceptions import (
    EtcdAuthNotEnabledError,
    EtcdClusterManagementError,
    EtcdUserManagementError,
    RaftLeaderNotFoundError,
)
from core.cluster import ClusterState
<<<<<<< HEAD
from core.models import Member
from core.workload import WorkloadBase
from literals import INTERNAL_USER
=======
from core.workload import WorkloadBase
from literals import INTERNAL_USER, EtcdClusterState
>>>>>>> 51bdec0c

logger = logging.getLogger(__name__)


class ClusterManager:
    """Manage cluster members, quorum and authorization."""

    def __init__(self, state: ClusterState, workload: WorkloadBase):
        self.state = state
        self.workload = workload
        self.admin_user = INTERNAL_USER
        self.admin_password = self.state.cluster.internal_user_credentials.get(INTERNAL_USER, "")
        self.cluster_endpoints = [server.client_url for server in self.state.servers]

    def get_host_mapping(self) -> dict[str, str]:
        """Collect hostname mapping for current unit.

        Returns:
            dict[str, str]: Dict of string keys 'hostname', 'ip' and their values
        """
        hostname = socket.gethostname()
        ip = socket.gethostbyname(hostname)

        return {"hostname": hostname, "ip": ip}

    def get_leader(self) -> str | None:
        """Query the etcd cluster for the raft leader and return the client_url as string.

        Returns:
            str | None: The client URL of the raft leader or None if no leader is found.
        """
        # loop through list of hosts and compare their member id with the leader
        # if they match, return this host's endpoint
        for endpoint in self.cluster_endpoints:
            client = EtcdClient(
                username=self.admin_user, password=self.admin_password, client_url=endpoint
            )
            try:
                endpoint_status = client.get_endpoint_status()
                member_id = endpoint_status["Status"]["header"]["member_id"]
                leader_id = endpoint_status["Status"]["leader"]
                if member_id == leader_id:
                    leader = endpoint
                    return leader
            except (KeyError, JSONDecodeError) as e:
                # for now, we don't raise an error if there is no leader
                # this may change when we have actual relevant tasks performed against the leader
                raise RaftLeaderNotFoundError(f"No raft leader found in cluster: {e}")

        return None

    def enable_authentication(self) -> None:
        """Enable the etcd admin user and authentication."""
        try:
            client = EtcdClient(
                username=self.admin_user,
                password=self.admin_password,
                client_url=self.state.unit_server.client_url,
            )
            client.add_user(username=self.admin_user)
            client.enable_auth()
        except (EtcdAuthNotEnabledError, EtcdUserManagementError):
            raise

    def update_credentials(self, username: str, password: str) -> None:
        """Update a user's password.

        Args:
            username (str): The username to update.
            password (str): The new password.
        """
        try:
            client = EtcdClient(
                username=self.admin_user,
                password=self.admin_password,
                client_url=self.state.unit_server.client_url,
            )
            client.update_password(username=username, new_password=password)
        except EtcdUserManagementError:
            raise

<<<<<<< HEAD
    @property
    def member(self) -> Member:
        """Get the member information of the current unit.

        Returns:
            Member: The member object.
        """
        logger.debug(f"Getting member for unit {self.state.unit_server.member_name}")
        client = EtcdClient(
            username=self.admin_user,
            password=self.admin_password,
            client_url=self.state.unit_server.client_url,
        )

        member_list = client.member_list()
        if member_list is None:
            raise ValueError("member list command failed")
        if self.state.unit_server.member_name not in member_list:
            raise ValueError("member name not found")

        logger.debug(f"Member: {member_list[self.state.unit_server.member_name].id}")
        return member_list[self.state.unit_server.member_name]

    def broadcast_peer_url(self, peer_urls: str) -> None:
        """Broadcast the peer URL to all units in the cluster.

        Args:
            peer_urls (str): The peer URLs to broadcast.
        """
        logger.debug(
            f"Broadcasting peer URL: {peer_urls} for unit {self.state.unit_server.member_name}"
        )
        client = EtcdClient(
            username=self.admin_user,
            password=self.admin_password,
            client_url=self.state.unit_server.client_url,
        )
        client.broadcast_peer_url(self.state.unit_server.client_url, self.member.id, peer_urls)

    def is_healthy(self, cluster=True) -> bool:
        """Run the `endpoint health` command and return True if healthy.

        Args:
            cluster (bool): True if the health check should be cluster-wide.

        Returns:
                bool: True if the cluster or node is healthy.
        """
        if not self.admin_password:
            self.admin_password = self.state.cluster.internal_user_credentials.get(
                INTERNAL_USER, ""
            )

        client = EtcdClient(
            username=self.admin_user,
            password=self.admin_password,
            client_url=self.state.unit_server.client_url,
        )
        return client.is_healthy(cluster=cluster)

    def restart_member(self) -> bool:
        """Restart the workload.

        Returns:
            bool: True if the workload is running after restart.
        """
        logger.debug("Restarting workload")
        self.workload.restart()
        return self.is_healthy(cluster=False)
=======
    def add_member(self, unit_name: str) -> None:
        """Add a new member to the etcd cluster."""
        # retrieve the member information for the newly joined unit from the set of EtcdServers
        server = next(iter([s for s in self.state.servers if s.unit_name == unit_name]), None)
        if not server:
            raise KeyError(f"Peer relation data for unit {unit_name} not found.")

        # we need to make sure all required information are available before adding the member
        if server.member_name and server.ip and server.peer_url:
            try:
                client = EtcdClient(
                    username=self.admin_user,
                    password=self.admin_password,
                    client_url=self.state.unit_server.client_url,
                )
                cluster_members, member_id = client.add_member_as_learner(
                    server.member_name, server.peer_url
                )
                self.state.cluster.update(
                    {"cluster_members": cluster_members, "learning_member": member_id}
                )
                logger.info(f"Added unit {unit_name} as new cluster member {member_id}.")
            except (EtcdClusterManagementError, JSONDecodeError):
                raise
        else:
            raise KeyError(f"Peer relation data for unit {unit_name} not found.")

    def start_member(self) -> None:
        """Start a cluster member and update its status."""
        self.workload.start()
        # this triggers a relation_changed event which the leader will use to promote
        # a learner-member to fully-voting member
        self.state.unit_server.update({"state": "started"})
        if not self.state.cluster.cluster_state:
            # mark the cluster as initialized
            self.state.cluster.update(
                {
                    "cluster_state": EtcdClusterState.EXISTING.value,
                    "cluster_members": self.state.unit_server.member_endpoint,
                }
            )

    def promote_learning_member(self) -> None:
        """Promote a learning member to full-voting member."""
        member_id = self.state.cluster.learning_member

        try:
            client = EtcdClient(
                username=self.admin_user,
                password=self.admin_password,
                client_url=self.state.unit_server.client_url,
            )
            client.promote_member(member_id=member_id)
        except EtcdClusterManagementError:
            raise

        self.state.cluster.update({"learning_member": ""})
        logger.info(f"Successfully promoted learning member {member_id}.")
>>>>>>> 51bdec0c
<|MERGE_RESOLUTION|>--- conflicted
+++ resolved
@@ -16,14 +16,9 @@
     RaftLeaderNotFoundError,
 )
 from core.cluster import ClusterState
-<<<<<<< HEAD
 from core.models import Member
 from core.workload import WorkloadBase
-from literals import INTERNAL_USER
-=======
-from core.workload import WorkloadBase
 from literals import INTERNAL_USER, EtcdClusterState
->>>>>>> 51bdec0c
 
 logger = logging.getLogger(__name__)
 
@@ -105,7 +100,6 @@
         except EtcdUserManagementError:
             raise
 
-<<<<<<< HEAD
     @property
     def member(self) -> Member:
         """Get the member information of the current unit.
@@ -175,7 +169,7 @@
         logger.debug("Restarting workload")
         self.workload.restart()
         return self.is_healthy(cluster=False)
-=======
+
     def add_member(self, unit_name: str) -> None:
         """Add a new member to the etcd cluster."""
         # retrieve the member information for the newly joined unit from the set of EtcdServers
@@ -233,5 +227,4 @@
             raise
 
         self.state.cluster.update({"learning_member": ""})
-        logger.info(f"Successfully promoted learning member {member_id}.")
->>>>>>> 51bdec0c
+        logger.info(f"Successfully promoted learning member {member_id}.")