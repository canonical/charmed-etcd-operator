--- conflicted
+++ resolved
@@ -9,24 +9,16 @@
 import subprocess
 from typing import Tuple
 
-<<<<<<< HEAD
 import tenacity
 
 from common.exceptions import (
     EtcdAuthNotEnabledError,
+    EtcdClusterManagementError,
     EtcdUserManagementError,
     HealthCheckFailedError,
 )
 from core.models import Member
 from literals import INTERNAL_USER, SNAP_NAME, TLS_ROOT_DIR
-=======
-from common.exceptions import (
-    EtcdAuthNotEnabledError,
-    EtcdClusterManagementError,
-    EtcdUserManagementError,
-)
-from literals import INTERNAL_USER, SNAP_NAME
->>>>>>> 51bdec0c
 
 logger = logging.getLogger(__name__)
 
