#!/usr/bin/env python3
# Copyright 2024 Canonical Ltd.
# See LICENSE file for licensing details.

"""Collection of global literals for the etcd charm."""

from dataclasses import dataclass
from enum import Enum
from typing import Literal

from ops.model import ActiveStatus, BlockedStatus, MaintenanceStatus, StatusBase

SNAP_NAME = "charmed-etcd"
SNAP_REVISION = 1
SNAP_SERVICE = "etcd"
<<<<<<< HEAD
CONFIG_FILE = "/var/snap/etcd/common/etcd.conf.yml"
=======
# this path will be updated when we switch to charmed-etcd snap
# it's the current config path for the legacy-etcd snap
CONFIG_FILE = "/var/snap/charmed-etcd/current/etcd.conf.yml"
>>>>>>> c2e05fac

PEER_RELATION = "etcd-peers"
CLIENT_PORT = 2379
PEER_PORT = 2380

INTERNAL_USER = "root"
SECRETS_APP = ["root-password"]

DebugLevel = Literal["DEBUG", "INFO", "WARNING", "ERROR"]
SUBSTRATES = Literal["vm", "k8s"]
SUBSTRATE = "vm"


@dataclass
class StatusLevel:
    """Status object helper."""

    status: StatusBase
    log_level: DebugLevel


class Status(Enum):
    """Collection of possible statuses for the charm."""

    ACTIVE = StatusLevel(ActiveStatus(), "DEBUG")
    AUTHENTICATION_NOT_ENABLED = StatusLevel(
        BlockedStatus("failed to enable authentication in etcd"), "ERROR"
    )
    SERVICE_NOT_INSTALLED = StatusLevel(BlockedStatus("unable to install etcd snap"), "ERROR")
    SERVICE_NOT_RUNNING = StatusLevel(BlockedStatus("etcd service not running"), "ERROR")
    NO_PEER_RELATION = StatusLevel(MaintenanceStatus("no peer relation available"), "DEBUG")<|MERGE_RESOLUTION|>--- conflicted
+++ resolved
@@ -13,13 +13,9 @@
 SNAP_NAME = "charmed-etcd"
 SNAP_REVISION = 1
 SNAP_SERVICE = "etcd"
-<<<<<<< HEAD
-CONFIG_FILE = "/var/snap/etcd/common/etcd.conf.yml"
-=======
 # this path will be updated when we switch to charmed-etcd snap
 # it's the current config path for the legacy-etcd snap
 CONFIG_FILE = "/var/snap/charmed-etcd/current/etcd.conf.yml"
->>>>>>> c2e05fac
 
 PEER_RELATION = "etcd-peers"
 CLIENT_PORT = 2379
