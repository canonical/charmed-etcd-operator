--- conflicted
+++ resolved
@@ -61,10 +61,8 @@
     SERVICE_NOT_INSTALLED = StatusLevel(BlockedStatus("unable to install etcd snap"), "ERROR")
     SERVICE_NOT_RUNNING = StatusLevel(BlockedStatus("etcd service not running"), "ERROR")
     NO_PEER_RELATION = StatusLevel(MaintenanceStatus("no peer relation available"), "DEBUG")
-<<<<<<< HEAD
     CLUSTER_MANAGEMENT_ERROR = StatusLevel(BlockedStatus("cluster management error"), "ERROR")
     REMOVED = StatusLevel(BlockedStatus("unit removed from cluster"), "INFO")
-=======
     HEALTH_CHECK_FAILED = StatusLevel(MaintenanceStatus("health check failed"), "DEBUG")
     PEER_URL_NOT_SET = StatusLevel(MaintenanceStatus("peer-url not set"), "DEBUG")
     TLS_ENABLING_PEER_TLS = StatusLevel(MaintenanceStatus("Enabling peer TLS..."), "DEBUG")
@@ -93,5 +91,4 @@
     """TLS types."""
 
     PEER = "peer"
-    CLIENT = "client"
->>>>>>> 387039f8
+    CLIENT = "client"