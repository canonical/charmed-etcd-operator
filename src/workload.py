--- conflicted
+++ resolved
@@ -61,18 +61,17 @@
         path.write_text(content)
 
     @override
-<<<<<<< HEAD
     def stop(self) -> None:
         try:
             self.etcd.stop(services=[SNAP_SERVICE])
         except snap.SnapError as e:
             logger.exception(str(e))
-=======
+
+    @override
     def restart(self) -> None:
         self.etcd.restart(services=[SNAP_SERVICE])
 
     @override
     def remove_file(self, file) -> None:
         path = Path(file)
-        path.unlink(missing_ok=True)
->>>>>>> 387039f8
+        path.unlink(missing_ok=True)