#!/usr/bin/env python3
# Copyright 2024 Canonical Limited
# See LICENSE file for licensing details.

"""Etcd related and core event handlers."""

import logging
from typing import TYPE_CHECKING

import ops
from ops import Object
from ops.charm import (
    LeaderElectedEvent,
    RelationChangedEvent,
    RelationCreatedEvent,
    RelationDepartedEvent,
    RelationJoinedEvent,
)
from ops.model import ModelError, SecretNotFoundError

from common.exceptions import (
    EtcdAuthNotEnabledError,
    EtcdClusterManagementError,
    EtcdUserManagementError,
)
from common.secrets import get_secret_from_id
<<<<<<< HEAD
from literals import (
    DATA_STORAGE,
    INTERNAL_USER,
    INTERNAL_USER_PASSWORD_CONFIG,
    PEER_RELATION,
    Status,
)
=======
from literals import INTERNAL_USER, INTERNAL_USER_PASSWORD_CONFIG, PEER_RELATION, Status, TLSState
>>>>>>> 387039f8

if TYPE_CHECKING:
    from charm import EtcdOperatorCharm

logger = logging.getLogger(__name__)


class EtcdEvents(Object):
    """Handle all base and etcd related events."""

    def __init__(self, charm: "EtcdOperatorCharm"):
        super().__init__(charm, key="etcd_events")
        self.charm = charm

        # --- Core etcd charm events ---

        self.framework.observe(self.charm.on.install, self._on_install)
        self.framework.observe(self.charm.on.start, self._on_start)
        self.framework.observe(self.charm.on.config_changed, self._on_config_changed)
        self.framework.observe(
            self.charm.on[PEER_RELATION].relation_created, self._on_peer_relation_created
        )
        self.framework.observe(
            self.charm.on[PEER_RELATION].relation_joined, self._on_peer_relation_joined
        )
        self.framework.observe(
            self.charm.on[PEER_RELATION].relation_changed, self._on_peer_relation_changed
        )
        self.framework.observe(
            self.charm.on[PEER_RELATION].relation_departed, self._on_peer_relation_departed
        )
        self.framework.observe(self.charm.on.leader_elected, self._on_leader_elected)
        self.framework.observe(self.charm.on.update_status, self._on_update_status)
        self.framework.observe(self.charm.on.secret_changed, self._on_secret_changed)
        self.framework.observe(
            self.charm.on[DATA_STORAGE].storage_detaching, self._on_storage_detaching
        )

    def _on_install(self, event: ops.InstallEvent) -> None:
        """Handle install event."""
        if not self.charm.workload.install():
            self.charm.set_status(Status.SERVICE_NOT_INSTALLED)
            return

    def _on_start(self, event: ops.StartEvent) -> None:
        """Handle start event."""
        tls_transition_states = [TLSState.TO_TLS, TLSState.TO_NO_TLS]
        if (
            self.charm.state.unit_server.tls_client_state in tls_transition_states
            or self.charm.state.unit_server.tls_peer_state in tls_transition_states
        ):
            logger.info(
                f"Deferring start because TLS is not ready for {self.charm.state.unit_server.member_name}."
            )
            event.defer()
            return

        self.charm.config_manager.set_config_properties()

        if self.charm.unit.is_leader() and not self.charm.state.cluster.cluster_state:
            # this is the very first cluster start, this unit starts without being added as member
            # all subsequent units will have to be added as member before starting the workload
            self.charm.cluster_manager.start_member()

            if not self.charm.state.cluster.auth_enabled:
                try:
                    self.charm.cluster_manager.enable_authentication()
                    self.charm.state.cluster.update({"authentication": "enabled"})
                except (EtcdAuthNotEnabledError, EtcdUserManagementError) as e:
                    logger.error(e)
                    self.charm.set_status(Status.AUTHENTICATION_NOT_ENABLED)
                    return
        elif (
            self.charm.state.unit_server.member_endpoint
            in self.charm.state.cluster.cluster_members
        ):
            # this unit has been added to the etcd cluster
            self.charm.cluster_manager.start_member()
        else:
            # this unit that has not yet been added to the cluster
            # wait for leader to process `relation_joined` event and add the member to the cluster
            event.defer()
            return

        if self.charm.workload.alive():
            self.charm.set_status(Status.ACTIVE)
        else:
            self.charm.set_status(Status.SERVICE_NOT_RUNNING)

    def _on_config_changed(self, event: ops.ConfigChangedEvent) -> None:
        """Handle config_changed event."""
        if not self.charm.unit.is_leader():
            return

        if admin_secret_id := self.charm.config.get(INTERNAL_USER_PASSWORD_CONFIG):
            self.update_admin_password(admin_secret_id)

    def _on_peer_relation_created(self, event: RelationCreatedEvent) -> None:
        """Handle event received by a new unit when joining the cluster relation."""
        self.charm.state.unit_server.update(self.charm.cluster_manager.get_host_mapping())

    def _on_peer_relation_changed(self, event: RelationChangedEvent) -> None:
        """Handle all events related to the cluster-peer relation."""
        if self.charm.unit.is_leader() and self.charm.state.cluster.learning_member:
            try:
                # this will promote any learner, not only the unit that updated its relation data
                self.charm.cluster_manager.promote_learning_member()
            except EtcdClusterManagementError as e:
                logger.warning(e)
                event.defer()
                return

    def _on_peer_relation_departed(self, event: RelationDepartedEvent) -> None:
        """Handle event received by a unit leaves the cluster relation."""
        pass

    def _on_peer_relation_joined(self, event: RelationJoinedEvent) -> None:
        """Handle event received by all units when a new unit joins the cluster relation."""
        if self.charm.unit.is_leader():
            try:
                self.charm.cluster_manager.add_member(event.unit.name)
            except (EtcdClusterManagementError, KeyError) as e:
                logger.warning(e)
                event.defer()
                return

    def _on_leader_elected(self, event: LeaderElectedEvent) -> None:
        """Handle all events in the 'cluster' peer relation."""
        if not self.charm.state.peer_relation:
            self.charm.set_status(Status.NO_PEER_RELATION)
            return

        if self.charm.unit.is_leader() and not self.charm.state.cluster.internal_user_credentials:
            self.charm.state.cluster.update(
                {f"{INTERNAL_USER}-password": self.charm.workload.generate_password()}
            )

    def _on_update_status(self, event: ops.UpdateStatusEvent) -> None:
        """Handle update_status event."""
        if not self.charm.workload.alive():
            self.charm.set_status(Status.SERVICE_NOT_RUNNING)

    def _on_secret_changed(self, event: ops.SecretChangedEvent) -> None:
        """Handle the secret_changed event."""
        if not self.charm.unit.is_leader():
            return

        if admin_secret_id := self.charm.config.get(INTERNAL_USER_PASSWORD_CONFIG):
            if admin_secret_id == event.secret.id:
                self.update_admin_password(admin_secret_id)

    def _on_storage_detaching(self, event: ops.StorageDetachingEvent) -> None:
        """Handle removal of the data storage mount, e.g. when removing a unit."""
        if self.charm.app.planned_units() > 0:
            try:
                self.charm.cluster_manager.remove_member()
            except (EtcdClusterManagementError, ValueError):
                # We want this hook to error out if we cannot remove the cluster member
                # otherwise the cluster could become unavailable because of quorum loss
                self.charm.set_status(Status.CLUSTER_MANAGEMENT_ERROR)
                return
        else:
            logger.info("Removing last unit from etcd cluster.")
            if self.charm.unit.is_leader():
                self.charm.state.cluster.update(
                    {
                        "cluster_state": "",
                        "cluster_members": "",
                        "authentication": "",
                    }
                )

        self.charm.workload.stop()
        self.charm.set_status(Status.REMOVED)

    def update_admin_password(self, admin_secret_id: str) -> None:
        """Compare current admin password and update in etcd if required."""
        try:
            if new_password := get_secret_from_id(self.charm.model, admin_secret_id).get(
                INTERNAL_USER
            ):
                # only update admin credentials if the password has changed
                if new_password != self.charm.state.cluster.internal_user_credentials.get(
                    INTERNAL_USER
                ):
                    logger.debug(f"{INTERNAL_USER_PASSWORD_CONFIG} have changed.")
                    try:
                        self.charm.cluster_manager.update_credentials(
                            username=INTERNAL_USER, password=new_password
                        )
                        self.charm.state.cluster.update(
                            {f"{INTERNAL_USER}-password": new_password}
                        )
                    except EtcdUserManagementError as e:
                        logger.error(e)
        except (ModelError, SecretNotFoundError) as e:
            logger.error(e)<|MERGE_RESOLUTION|>--- conflicted
+++ resolved
@@ -24,17 +24,14 @@
     EtcdUserManagementError,
 )
 from common.secrets import get_secret_from_id
-<<<<<<< HEAD
 from literals import (
     DATA_STORAGE,
     INTERNAL_USER,
     INTERNAL_USER_PASSWORD_CONFIG,
     PEER_RELATION,
     Status,
+    TLSState,
 )
-=======
-from literals import INTERNAL_USER, INTERNAL_USER_PASSWORD_CONFIG, PEER_RELATION, Status, TLSState
->>>>>>> 387039f8
 
 if TYPE_CHECKING:
     from charm import EtcdOperatorCharm
