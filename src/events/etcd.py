--- conflicted
+++ resolved
@@ -18,15 +18,11 @@
 )
 from ops.model import ModelError, SecretNotFoundError
 
-<<<<<<< HEAD
-from common.exceptions import EtcdAuthNotEnabledError, EtcdUserManagementError
-=======
 from common.exceptions import (
     EtcdAuthNotEnabledError,
     EtcdClusterManagementError,
     EtcdUserManagementError,
 )
->>>>>>> 51bdec0c
 from common.secrets import get_secret_from_id
 from literals import INTERNAL_USER, INTERNAL_USER_PASSWORD_CONFIG, PEER_RELATION, Status, TLSState
 
@@ -72,6 +68,19 @@
 
     def _on_start(self, event: ops.StartEvent) -> None:
         """Handle start event."""
+        if (
+            self.charm.state.unit_server.tls_client_state != TLSState.TLS
+            and self.charm.state.unit_server.tls_client_state != TLSState.NO_TLS
+        ) or (
+            self.charm.state.unit_server.tls_peer_state != TLSState.TLS
+            and self.charm.state.unit_server.tls_peer_state != TLSState.NO_TLS
+        ):
+            logger.info(
+                f"Deferring start because TLS is not ready for {self.charm.state.unit_server.member_name}."
+            )
+            event.defer()
+            return
+
         self.charm.config_manager.set_config_properties()
 
         if self.charm.unit.is_leader() and not self.charm.state.cluster.cluster_state:
@@ -99,56 +108,10 @@
             event.defer()
             return
 
-<<<<<<< HEAD
-        for server in self.charm.state.servers:
-            if not server.peer_url:
-                logger.info(
-                    f"Deferring start because peer-url for {server.member_name} is not set."
-                )
-                self.charm.set_status(Status.PEER_URL_NOT_SET)
-                event.defer()
-                return
-
-            logger.debug(
-                f"TLSState for {server.member_name}: client: {server.tls_client_state} - peer: {server.tls_peer_state}"
-            )
-            if (
-                server.tls_client_state != TLSState.TLS
-                and server.tls_client_state != TLSState.NO_TLS
-            ) or (
-                server.tls_peer_state != TLSState.TLS and server.tls_peer_state != TLSState.NO_TLS
-            ):
-                logger.info(f"Deferring start because TLS is not ready for {server.member_name}.")
-                event.defer()
-                return
-
-        self.charm.config_manager.set_config_properties()
-
-        logger.debug("Starting the etcd snap service.")
-
-        self.charm.workload.start()
-
-        logger.debug("Checking the health of the etcd cluster.")
-
-=======
->>>>>>> 51bdec0c
         if self.charm.workload.alive():
-            if self.charm.unit.is_leader() and not self.charm.state.cluster.auth_enabled:
-                try:
-                    self.charm.cluster_manager.enable_authentication()
-                    self.charm.state.cluster.update({"authentication": "enabled"})
-                except (EtcdAuthNotEnabledError, EtcdUserManagementError) as e:
-                    logger.error(e)
-                    self.charm.set_status(Status.AUTHENTICATION_NOT_ENABLED)
-                    event.defer()
-                    return
-
             self.charm.set_status(Status.ACTIVE)
-            self.charm.state.cluster.update({"initial_cluster_state": "existing"})
-
         else:
             self.charm.set_status(Status.SERVICE_NOT_RUNNING)
-            event.defer()
 
     def _on_config_changed(self, event: ops.ConfigChangedEvent) -> None:
         """Handle config_changed event."""
@@ -161,11 +124,6 @@
     def _on_peer_relation_created(self, event: RelationCreatedEvent) -> None:
         """Handle event received by a new unit when joining the cluster relation."""
         self.charm.state.unit_server.update(self.charm.cluster_manager.get_host_mapping())
-<<<<<<< HEAD
-        if self.charm.unit.is_leader():
-            self.charm.state.cluster.update({"initial_cluster_state": "new"})
-=======
->>>>>>> 51bdec0c
 
     def _on_peer_relation_changed(self, event: RelationChangedEvent) -> None:
         """Handle all events related to the cluster-peer relation."""
@@ -184,17 +142,6 @@
 
     def _on_peer_relation_joined(self, event: RelationJoinedEvent) -> None:
         """Handle event received by all units when a new unit joins the cluster relation."""
-<<<<<<< HEAD
-        # Todo: remove this test at some point, this is just for showcasing that it works :)
-        # We will need to perform any HA-related action against the raft leader
-        # e.g. add members, trigger leader election, log compaction, etc.
-        # try:
-        #     raft_leader = self.charm.cluster_manager.get_leader()
-        #     logger.info(f"Raft leader: {raft_leader}")
-        # except RaftLeaderNotFoundError as e:
-        #     logger.warning(e)
-        pass
-=======
         if self.charm.unit.is_leader():
             try:
                 self.charm.cluster_manager.add_member(event.unit.name)
@@ -202,7 +149,6 @@
                 logger.warning(e)
                 event.defer()
                 return
->>>>>>> 51bdec0c
 
     def _on_leader_elected(self, event: LeaderElectedEvent) -> None:
         """Handle all events in the 'cluster' peer relation."""
