--- conflicted
+++ resolved
@@ -15,7 +15,6 @@
 peers:
   etcd-peers:
     interface: etcd_peers
-<<<<<<< HEAD
   restart:
     interface: rolling_op
 
@@ -28,7 +27,6 @@
     interface: tls-certificates
     limit: 1
     optional: true
-=======
 
 storage:
   data:
@@ -40,5 +38,4 @@
     type: filesystem
     location: /var/snap/charmed-etcd/common/var/log/etcd
     description: storage for logfiles of etcd server
-    minimum-size: 1G
->>>>>>> 92cb073f
+    minimum-size: 1G