--- conflicted
+++ resolved
@@ -237,16 +237,11 @@
         assert secret_out.latest_content.get(f"{INTERNAL_USER}-password") == secret_value
 
 
-<<<<<<< HEAD
 def test_peer_relation_joined():
-=======
-def test_unit_removal():
->>>>>>> cd9df9d1
-    ctx = testing.Context(EtcdOperatorCharm)
-    relation = testing.PeerRelation(
-        id=1,
-        endpoint=PEER_RELATION,
-<<<<<<< HEAD
+    ctx = testing.Context(EtcdOperatorCharm)
+    relation = testing.PeerRelation(
+        id=1,
+        endpoint=PEER_RELATION,
         peers_data={
             0: {
                 "hostname": "charmed-etcd0",
@@ -354,12 +349,18 @@
         run_etcdctl.assert_called_once_with(
             command="member",
             subcommand="promote",
-            endpoints="http://ip0:2379",
+            endpoints="http://ip1:2379,http://ip0:2379",
             auth_username="root",
             auth_password="",
             member="4477466968462020105",
         )
-=======
+
+
+def test_unit_removal():
+    ctx = testing.Context(EtcdOperatorCharm)
+    relation = testing.PeerRelation(
+        id=1,
+        endpoint=PEER_RELATION,
         local_app_data={
             "cluster_state": "existing",
             "authentication": "enabled",
@@ -410,5 +411,4 @@
         assert state_out.unit_status == ops.BlockedStatus("unit removed from cluster")
         assert not state_out.get_relation(1).local_app_data.get("authentication")
         assert not state_out.get_relation(1).local_app_data.get("cluster_state")
-        assert not state_out.get_relation(1).local_app_data.get("cluster_members")
->>>>>>> cd9df9d1
+        assert not state_out.get_relation(1).local_app_data.get("cluster_members")