#!/usr/bin/env python3
# Copyright 2024 Canonical Ltd.
# See LICENSE file for licensing details.

import base64
import json
from dataclasses import dataclass
from datetime import timedelta
from unittest.mock import MagicMock, patch

import pytest
from charms.tls_certificates_interface.v4.tls_certificates import (
    LIBID,
    Certificate,
    CertificateAvailableEvent,
    CertificateSigningRequest,
    PrivateKey,
    ProviderCertificate,
    generate_ca,
    generate_certificate,
    generate_csr,
    generate_private_key,
)
from ops import testing
from scenario import Secret

from charm import EtcdOperatorCharm
from core.models import Member
from literals import (
    CLIENT_TLS_RELATION_NAME,
    PEER_RELATION,
    PEER_TLS_RELATION_NAME,
    RESTART_RELATION,
    TLS_CLIENT_PRIVATE_KEY_CONFIG,
    TLS_PEER_PRIVATE_KEY_CONFIG,
    Status,
    TLSCARotationState,
    TLSState,
)
from managers.tls import TLSType

MEMBER_LIST_DICT = {
    "charmed-etcd0": Member(
        id="3e23287c34b94e09",
        name="charmed-etcd0",
        peer_urls=["http://localhost:2380"],
        client_urls=["http://localhost:2379"],
    ),
    "charmed-etcd1": Member(
        id="2",
        name="charmed-etcd1",
        peer_urls=["http://localhost:2381"],
        client_urls=["http://localhost:2380"],
    ),
}


@dataclass
class CertificateAvailableContext:
    manager: testing.Manager
    peer_relation: testing.PeerRelation
    peer_tls_relation: testing.Relation
    client_tls_relation: testing.Relation
    state_in: testing.State
    provider_private_key: PrivateKey
    provider_ca_certificate: Certificate
    requirer_private_key: PrivateKey
    peer_csr: CertificateSigningRequest
    peer_certificate: Certificate
    peer_provider_certificate: ProviderCertificate
    client_csr: CertificateSigningRequest
    client_certificate: Certificate
    client_provider_certificate: ProviderCertificate


@pytest.fixture
def certificate_available_context():
    """Create a context for testing certificate available event."""
    ctx = testing.Context(EtcdOperatorCharm)
    peer_relation = testing.PeerRelation(
        id=1,
        endpoint=PEER_RELATION,
        local_app_data={"cluster_state": "existing"},
        local_unit_data={"ip": "localhost"},
        peers_data={
            1: {
                "ip": "localhost",
                "client_cert_ready": "True",
                "peer_cert_ready": "True",
                "tls_client_state": "tls",
                "tls_peer_state": "tls",
            },
            2: {
                "ip": "localhost",
                "client_cert_ready": "True",
                "peer_cert_ready": "True",
                "tls_client_state": "tls",
                "tls_peer_state": "tls",
            },
        },
    )
    peer_tls_relation = testing.Relation(id=2, endpoint=PEER_TLS_RELATION_NAME)
    client_tls_relation = testing.Relation(id=3, endpoint=CLIENT_TLS_RELATION_NAME)

    state_in = testing.State(
        relations=[peer_relation, peer_tls_relation, client_tls_relation],
    )

    provider_private_key = generate_private_key()
    provider_ca_certificate = generate_ca(
        private_key=provider_private_key,
        common_name="example.com",
        validity=timedelta(days=365),
    )

    requirer_private_key = generate_private_key()
    peer_csr = generate_csr(
        private_key=requirer_private_key,
        common_name="etcd-test-1",
        organization=TLSType.PEER.value,
    )
    peer_certificate = generate_certificate(
        ca_private_key=provider_private_key,
        csr=peer_csr,
        ca=provider_ca_certificate,
        validity=timedelta(days=1),
    )
    peer_provider_certificate = ProviderCertificate(
        relation_id=peer_tls_relation.id,
        certificate=peer_certificate,
        certificate_signing_request=peer_csr,
        ca=provider_ca_certificate,
        chain=[provider_ca_certificate, peer_certificate],
        revoked=False,
    )
    client_csr = generate_csr(
        private_key=requirer_private_key,
        common_name="etcd-test-1",
        organization=TLSType.CLIENT.value,
    )
    client_certificate = generate_certificate(
        ca_private_key=provider_private_key,
        csr=client_csr,
        ca=provider_ca_certificate,
        validity=timedelta(days=1),
    )
    client_provider_certificate = ProviderCertificate(
        relation_id=client_tls_relation.id,
        certificate=client_certificate,
        certificate_signing_request=client_csr,
        ca=provider_ca_certificate,
        chain=[provider_ca_certificate, client_certificate],
        revoked=False,
    )

    return CertificateAvailableContext(
        manager=ctx(ctx.on.update_status(), state_in),
        peer_relation=peer_relation,
        peer_tls_relation=peer_tls_relation,
        client_tls_relation=client_tls_relation,
        state_in=state_in,
        provider_private_key=provider_private_key,
        provider_ca_certificate=provider_ca_certificate,
        requirer_private_key=requirer_private_key,
        peer_csr=peer_csr,
        peer_certificate=peer_certificate,
        peer_provider_certificate=peer_provider_certificate,
        client_csr=client_csr,
        client_certificate=client_certificate,
        client_provider_certificate=client_provider_certificate,
    )


def test_enable_tls_on_start():
    """Test enabling TLS on start of a new cluster."""
    ctx = testing.Context(EtcdOperatorCharm)
    with (
        patch("workload.EtcdWorkload.alive", return_value=True),
        patch("workload.EtcdWorkload.start"),
        patch("workload.EtcdWorkload.write_file"),
        patch(
            "charms.tls_certificates_interface.v4.tls_certificates.TLSCertificatesRequiresV4.get_assigned_certificates"
        ),
        patch("managers.tls.TLSManager.write_certificate"),
        patch("managers.cluster.ClusterManager.enable_authentication"),
    ):
        peer_relation = testing.PeerRelation(
            id=1,
            endpoint=PEER_RELATION,
            local_unit_data={
                "ip": "localhost",
            },
        )
        peer_tls_relation = testing.Relation(id=2, endpoint=PEER_TLS_RELATION_NAME)
        client_tls_relation = testing.Relation(id=3, endpoint=CLIENT_TLS_RELATION_NAME)

        state_in = testing.State(
            relations=[peer_relation, peer_tls_relation, client_tls_relation], leader=True
        )
        # no tls
        state_out = ctx.run(ctx.on.start(), state_in)
        assert state_out.unit_status == Status.ACTIVE.value.status
        assert peer_relation.local_unit_data["state"] == "started"
        assert peer_relation.local_app_data["cluster_state"] == "existing"

        # tls not ready
        peer_relation = testing.PeerRelation(
            id=1,
            endpoint=PEER_RELATION,
            local_unit_data={
                "ip": "localhost",
                "tls_peer_state": TLSState.TO_TLS.value,
            },
        )
        peer_tls_relation = testing.Relation(id=2, endpoint=PEER_TLS_RELATION_NAME)
        client_tls_relation = testing.Relation(id=3, endpoint=CLIENT_TLS_RELATION_NAME)

        state_in = testing.State(
            relations=[peer_relation, peer_tls_relation, client_tls_relation], leader=True
        )
        state_out = ctx.run(ctx.on.start(), state_in)
        assert "start" in [event.name for event in state_out.deferred]

        peer_relation = testing.PeerRelation(
            id=1,
            endpoint=PEER_RELATION,
            local_unit_data={
                "ip": "localhost",
                "tls_client_state": TLSState.TO_TLS.value,
            },
        )
        peer_tls_relation = testing.Relation(id=2, endpoint=PEER_TLS_RELATION_NAME)
        client_tls_relation = testing.Relation(id=3, endpoint=CLIENT_TLS_RELATION_NAME)

        state_in = testing.State(
            relations=[peer_relation, peer_tls_relation, client_tls_relation], leader=True
        )
        state_out = ctx.run(ctx.on.start(), state_in)
        assert "start" in [event.name for event in state_out.deferred]

        peer_relation = testing.PeerRelation(
            id=1,
            endpoint=PEER_RELATION,
            local_unit_data={
                "ip": "localhost",
                "tls_peer_state": TLSState.TLS.value,
                "tls_client_state": TLSState.TLS.value,
            },
        )
        peer_tls_relation = testing.Relation(id=2, endpoint=PEER_TLS_RELATION_NAME)
        client_tls_relation = testing.Relation(id=3, endpoint=CLIENT_TLS_RELATION_NAME)

        state_in = testing.State(
            relations=[peer_relation, peer_tls_relation, client_tls_relation], leader=True
        )
        state_out = ctx.run(ctx.on.start(), state_in)
        assert state_out.unit_status == Status.ACTIVE.value.status
        assert peer_relation.local_unit_data["state"] == "started"
        assert peer_relation.local_app_data["cluster_state"] == "existing"


def test_certificates_broken():
    """Test certificates broken event."""
    ctx = testing.Context(EtcdOperatorCharm)
    peer_relation = testing.PeerRelation(
        id=1,
        endpoint=PEER_RELATION,
        local_unit_data={
            "client_cert_ready": "True",
            "peer_cert_ready": "True",
            "tls_client_state": "tls",
            "tls_peer_state": "tls",
            "state": "started",
        },
    )
    restart_peer_relation = testing.PeerRelation(id=4, endpoint=RESTART_RELATION)
    peer_tls_relation = testing.Relation(id=2, endpoint=PEER_TLS_RELATION_NAME)
    client_tls_relation = testing.Relation(id=3, endpoint=CLIENT_TLS_RELATION_NAME)

    state_in = testing.State(
        relations=[peer_relation, restart_peer_relation, peer_tls_relation, client_tls_relation],
    )

    with (
        patch("managers.cluster.ClusterManager.restart_member", return_value=True),
        ctx(ctx.on.update_status(), state_in) as manager,
    ):
        charm: EtcdOperatorCharm = manager.charm
        with (
            patch("managers.cluster.ClusterManager.broadcast_peer_url"),
            patch("managers.cluster.ClusterManager.is_healthy", return_value=True),
            patch("managers.config.ConfigManager.set_config_properties"),
            patch("pathlib.Path.exists", return_value=True),
            patch("pathlib.Path.unlink"),
            patch("common.client.EtcdClient.member_list", return_value=MEMBER_LIST_DICT.copy()),
            patch("common.client.EtcdClient.move_leader"),
            patch(
                "common.client.EtcdClient.get_endpoint_status",
                return_value={"Status": {"leader": 4477466968462020105}},
            ),
            patch("workload.EtcdWorkload.restart"),
        ):
            event = MagicMock()
            event.relation.name = CLIENT_TLS_RELATION_NAME
            with patch(
                "charm.EtcdOperatorCharm.rolling_restart",
                lambda _, callback_override: charm._restart_disable_client_tls(event),
            ):
                charm.tls_events._on_certificates_broken(event)
                assert charm.state.unit_server.tls_client_state == TLSState.NO_TLS
                assert peer_relation.local_unit_data["tls_client_state"] == TLSState.NO_TLS.value
                assert peer_relation.local_unit_data["client_cert_ready"] == "False"
                assert peer_relation.local_unit_data["tls_peer_state"] == TLSState.TLS.value
                assert peer_relation.local_unit_data["peer_cert_ready"] == "True"

            event.relation.name = PEER_TLS_RELATION_NAME
            with (
                patch(
                    "charm.EtcdOperatorCharm.rolling_restart",
                    lambda _, callback_override: charm._restart_disable_peer_tls(event),
                ),
                patch(
                    "common.client.EtcdClient.member_list", return_value=MEMBER_LIST_DICT.copy()
                ),
            ):
                charm.tls_events._on_certificates_broken(event)
                assert charm.state.unit_server.tls_peer_state == TLSState.NO_TLS
                assert peer_relation.local_unit_data["tls_peer_state"] == TLSState.NO_TLS.value
                assert peer_relation.local_unit_data["peer_cert_ready"] == "False"
                assert peer_relation.local_unit_data["tls_client_state"] == TLSState.NO_TLS.value
                assert peer_relation.local_unit_data["client_cert_ready"] == "False"


def test_certificate_available_new_cluster(certificate_available_context):
    """Test CertificateAvailble event when creating a new cluster."""
    manager = certificate_available_context.manager
    peer_relation = certificate_available_context.peer_relation
    peer_provider_certificate = certificate_available_context.peer_provider_certificate
    requirer_private_key = certificate_available_context.requirer_private_key
    peer_certificate = certificate_available_context.peer_certificate
    provider_ca_certificate = certificate_available_context.provider_ca_certificate
    client_provider_certificate = certificate_available_context.client_provider_certificate
    client_certificate = certificate_available_context.client_certificate

    peer_relation.local_unit_data.clear()
    peer_relation.local_app_data.clear()
    with patch("managers.cluster.ClusterManager.restart_member", return_value=True):
        with (
            manager,
            patch("pathlib.Path.read_text", return_value=provider_ca_certificate.raw),
            patch("workload.EtcdWorkload.write_file"),
            patch("pathlib.Path.exists", return_value=True),
            patch("workload.EtcdWorkload.alive", return_value=True),
        ):
            charm: EtcdOperatorCharm = manager.charm
            event = MagicMock(spec=CertificateAvailableEvent)
            charm.tls_manager.set_tls_state(TLSState.TO_TLS, tls_type=TLSType.CLIENT)
            with patch(
                "charms.tls_certificates_interface.v4.tls_certificates.TLSCertificatesRequiresV4.get_assigned_certificates",
                return_value=([client_provider_certificate], requirer_private_key),
            ):
                event.certificate = client_certificate
                charm.tls_events._on_certificate_available(event)
                assert peer_relation.local_unit_data["tls_client_state"] == TLSState.TLS.value
                assert charm.state.client_tls_relation, "Client relation not set"

            with patch(
                "charms.tls_certificates_interface.v4.tls_certificates.TLSCertificatesRequiresV4.get_assigned_certificates",
                return_value=([peer_provider_certificate], requirer_private_key),
            ):
                event.certificate = peer_certificate
                charm.tls_events._on_certificate_available(event)
                assert peer_relation.local_unit_data["tls_peer_state"] == TLSState.TLS.value
                assert charm.state.peer_tls_relation, "Peer relation not set"


def test_certificate_available_enabling_tls(certificate_available_context):
    """Test CertificateAvailble event when enabling TLS."""
    manager = certificate_available_context.manager
    peer_provider_certificate = certificate_available_context.peer_provider_certificate
    requirer_private_key = certificate_available_context.requirer_private_key
    peer_certificate = certificate_available_context.peer_certificate
    provider_ca_certificate = certificate_available_context.provider_ca_certificate
    client_provider_certificate = certificate_available_context.client_provider_certificate
    client_certificate = certificate_available_context.client_certificate
    peer_relation = certificate_available_context.peer_relation
    peer_relation.local_unit_data.clear()
    peer_relation.local_app_data.clear()
    peer_relation.local_unit_data.update(
        {
            "hostname": "localhost",
            "ip": "localhost",
            "state": "started",
        }
    )
    peer_relation.local_app_data.update(
        {
            "cluster_state": "existing",
            "authenticating": "enabled",
        }
    )
<<<<<<< HEAD
    with patch("managers.cluster.ClusterManager.restart_member", return_value=True):
        with (
            manager,
            patch("pathlib.Path.read_text", return_value=provider_ca_certificate.raw),
            patch("workload.EtcdWorkload.write_file"),
            patch("pathlib.Path.exists", return_value=True),
            patch("workload.EtcdWorkload.alive", return_value=True),
=======
    with (
        manager,
        patch("pathlib.Path.read_text", return_value=provider_ca_certificate.raw),
        patch("workload.EtcdWorkload.write_file"),
        patch("pathlib.Path.exists", return_value=True),
        patch("workload.EtcdWorkload.alive", return_value=True),
        patch("workload.EtcdWorkload.restart"),
        patch(
            "common.client.EtcdClient.get_endpoint_status",
            return_value={"Status": {"leader": 4477466968462020105}},
        ),
    ):
        charm: EtcdOperatorCharm = manager.charm
        event = MagicMock(spec=CertificateAvailableEvent)
        charm.tls_manager.set_tls_state(TLSState.TO_TLS, tls_type=TLSType.PEER)

        with (
            patch("pathlib.Path.exists", return_value=False),
            patch("managers.cluster.ClusterManager.broadcast_peer_url"),
            patch("managers.config.ConfigManager._get_cluster_endpoints", return_value=""),
            patch("common.client.EtcdClient.member_list", return_value=MEMBER_LIST_DICT.copy()),
            patch("common.client.EtcdClient.move_leader"),
            patch("managers.cluster.ClusterManager.is_healthy", return_value=True),
>>>>>>> 7dd0f0da
        ):
            charm: EtcdOperatorCharm = manager.charm
            event = MagicMock(spec=CertificateAvailableEvent)
            charm.tls_manager.set_tls_state(TLSState.TO_TLS, tls_type=TLSType.PEER)

            with (
                patch("pathlib.Path.exists", return_value=False),
                patch("managers.cluster.ClusterManager.broadcast_peer_url"),
                patch("managers.config.ConfigManager._get_cluster_endpoints", return_value=""),
                patch("managers.cluster.ClusterManager.restart_member", return_value=True),
            ):
                # Peer cert added case
                with (
                    patch(
                        "charms.tls_certificates_interface.v4.tls_certificates.TLSCertificatesRequiresV4.get_assigned_certificates",
                        return_value=([peer_provider_certificate], requirer_private_key),
                    ),
                    patch(
                        "charm.EtcdOperatorCharm.rolling_restart",
                        lambda _, callback: charm._restart_enable_peer_tls(event),
                    ),
                ):
                    event.certificate = peer_certificate
                    charm.tls_events._on_certificate_available(event)
                    assert charm.state.unit_server.peer_cert_ready
                    assert charm.state.unit_server.tls_peer_state == TLSState.TLS

                # client cert added case
                with (
                    patch(
                        "charms.tls_certificates_interface.v4.tls_certificates.TLSCertificatesRequiresV4.get_assigned_certificates",
                        return_value=([client_provider_certificate], requirer_private_key),
                    ),
                    patch(
                        "charm.EtcdOperatorCharm.rolling_restart",
                        lambda _, callback: charm._restart_enable_client_tls(event),
                    ),
                ):
                    event.certificate = client_certificate
                    charm.tls_events._on_certificate_available(event)

                    assert charm.state.unit_server.client_cert_ready
                    assert charm.state.unit_server.tls_client_state == TLSState.TLS
                    assert charm.state.unit_server.certs_ready


def test_enabling_tls_one_restart(certificate_available_context):
    """Test enabling TLS with one restart."""
    manager = certificate_available_context.manager
    peer_relation = certificate_available_context.peer_relation
    peer_provider_certificate = certificate_available_context.peer_provider_certificate
    requirer_private_key = certificate_available_context.requirer_private_key
    peer_certificate = certificate_available_context.peer_certificate
    provider_ca_certificate = certificate_available_context.provider_ca_certificate
    client_provider_certificate = certificate_available_context.client_provider_certificate
    client_certificate = certificate_available_context.client_certificate

    peer_relation.local_unit_data.clear()
    peer_relation.local_app_data.clear()
    peer_relation.local_unit_data.update(
        {
            "hostname": "localhost",
            "ip": "localhost",
            "state": "started",
        }
    )
    peer_relation.local_app_data.update(
        {
            "cluster_state": "existing",
            "authenticating": "enabled",
        }
    )

    with patch("managers.cluster.ClusterManager.restart_member", return_value=True):
        with (
            manager,
            patch("pathlib.Path.read_text", return_value=provider_ca_certificate.raw),
            patch("workload.EtcdWorkload.write_file"),
            patch("pathlib.Path.exists", return_value=True),
            patch("workload.EtcdWorkload.alive", return_value=True),
        ):
            charm: EtcdOperatorCharm = manager.charm
            event = MagicMock(spec=CertificateAvailableEvent)

            # Peer cert added case but no restart
            with (
                patch("pathlib.Path.exists", return_value=False),
                patch("common.client.EtcdClient.broadcast_peer_url"),
                patch(
                    "common.client.EtcdClient._run_etcdctl",
                    return_value=json.dumps(
                        {
                            "members": [
                                {
                                    "name": "charmed-etcd0",
                                    "ID": 11187096354790748301,
                                    "clientURLs": ["http://ip0:2380"],
                                    "peerURLs": ["http://ip0:2380"],
                                },
                                {
                                    "name": "charmed-etcd1",
                                    "ID": 4477466968462020105,
                                    "clientURLs": ["http://ip1:2380"],
                                    "peerURLs": ["http://ip1:2380"],
                                },
                            ]
                        }
                    ),
                ),
                patch("managers.config.ConfigManager._get_cluster_endpoints", return_value=""),
                patch("managers.cluster.ClusterManager.restart_member"),
            ):
                charm.tls_manager.set_tls_state(TLSState.TO_TLS, tls_type=TLSType.PEER)
                charm.tls_manager.set_tls_state(TLSState.TO_TLS, tls_type=TLSType.CLIENT)
                with (
                    patch(
                        "charms.tls_certificates_interface.v4.tls_certificates.TLSCertificatesRequiresV4.get_assigned_certificates",
                        return_value=([peer_provider_certificate], requirer_private_key),
                    ),
                    patch(
                        "charm.EtcdOperatorCharm.rolling_restart",
                        lambda _, callback: charm._restart_enable_peer_tls(event),
                    ),
                ):
                    event.certificate = peer_certificate
                    charm.tls_events._on_certificate_available(event)
                    assert charm.state.unit_server.peer_cert_ready
                    assert charm.state.unit_server.tls_peer_state == TLSState.TO_TLS

                # client cert added case and restart handles both peer and client
                with (
                    patch(
                        "charms.tls_certificates_interface.v4.tls_certificates.TLSCertificatesRequiresV4.get_assigned_certificates",
                        return_value=([client_provider_certificate], requirer_private_key),
                    ),
                    patch(
                        "charm.EtcdOperatorCharm.rolling_restart",
                        lambda _, callback: charm._restart_enable_client_tls(event),
                    ),
                ):
                    event.certificate = client_certificate
                    charm.tls_events._on_certificate_available(event)

                    assert charm.state.unit_server.client_cert_ready
                    assert charm.state.unit_server.tls_client_state == TLSState.TLS
                    assert charm.state.unit_server.tls_peer_state == TLSState.TLS
                    assert charm.state.unit_server.certs_ready

            # reset databags
            peer_relation.local_unit_data.clear()
            peer_relation.local_app_data.clear()
            peer_relation.local_app_data["cluster_state"] = "existing"
            peer_relation.local_unit_data["ip"] = "localhost"
            peer_relation.local_unit_data["state"] = "started"
            # Peer cert added case but no restart
            with (
                patch("pathlib.Path.exists", return_value=False),
                patch("common.client.EtcdClient.broadcast_peer_url"),
                patch(
                    "common.client.EtcdClient.member_list",
                    return_value=MEMBER_LIST_DICT,
                ),
                patch("managers.config.ConfigManager._get_cluster_endpoints", return_value=""),
                patch("managers.cluster.ClusterManager.restart_member"),
            ):
                charm.tls_manager.set_tls_state(TLSState.TO_TLS, tls_type=TLSType.PEER)
                charm.tls_manager.set_tls_state(TLSState.TO_TLS, tls_type=TLSType.CLIENT)
                with (
                    patch(
                        "charms.tls_certificates_interface.v4.tls_certificates.TLSCertificatesRequiresV4.get_assigned_certificates",
                        return_value=([client_provider_certificate], requirer_private_key),
                    ),
                    patch(
                        "charm.EtcdOperatorCharm.rolling_restart",
                        lambda _, callback: charm._restart_enable_client_tls(event),
                    ),
                ):
                    event.certificate = client_certificate
                    charm.tls_events._on_certificate_available(event)
                    assert charm.state.unit_server.client_cert_ready
                    assert charm.state.unit_server.tls_client_state == TLSState.TO_TLS
                    event.defer.assert_called_once()

                    charm.tls_manager.set_cert_state(TLSType.PEER, True)
                    charm.tls_events._on_certificate_available(event)
                    assert charm.state.unit_server.tls_peer_state == TLSState.TLS
                    assert charm.state.unit_server.tls_client_state == TLSState.TLS


def test_certificates_relation_created():
    """Test TLS certificates relation created."""
    ctx = testing.Context(EtcdOperatorCharm)
    peer_relation = testing.PeerRelation(id=1, endpoint=PEER_RELATION)
    peer_tls_relation = testing.Relation(id=2, endpoint=PEER_TLS_RELATION_NAME)

    state_in = testing.State(
        relations=[peer_relation, peer_tls_relation],
    )

    with patch("workload.EtcdWorkload.alive", return_value=True):
        state_out = ctx.run(ctx.on.relation_created(relation=peer_tls_relation), state_in)
        assert state_out.unit_status == Status.TLS_ENABLING_PEER_TLS.value.status
        assert (
            state_out.get_relation(peer_relation.id).local_unit_data["tls_peer_state"]
            == TLSState.TO_TLS.value
        )

    peer_relation = testing.PeerRelation(id=1, endpoint=PEER_RELATION)
    client_tls_relation = testing.Relation(id=2, endpoint=CLIENT_TLS_RELATION_NAME)

    state_in = testing.State(
        relations=[peer_relation, client_tls_relation],
    )

    with patch("workload.EtcdWorkload.alive", return_value=True):
        state_out = ctx.run(ctx.on.relation_created(relation=client_tls_relation), state_in)
        assert state_out.unit_status == Status.TLS_ENABLING_CLIENT_TLS.value.status
        assert (
            state_out.get_relation(peer_relation.id).local_unit_data["tls_client_state"]
            == TLSState.TO_TLS.value
        )


def test_certificate_expiration(certificate_available_context):
    """Test certificate expiration."""
    manager = certificate_available_context.manager
    peer_provider_certificate = certificate_available_context.peer_provider_certificate
    requirer_private_key = certificate_available_context.requirer_private_key
    peer_certificate = certificate_available_context.peer_certificate
    provider_ca_certificate = certificate_available_context.provider_ca_certificate
    client_provider_certificate = certificate_available_context.client_provider_certificate
    client_certificate = certificate_available_context.client_certificate

    with patch("managers.cluster.ClusterManager.restart_member", return_value=True):
        with (
            manager,
            patch("pathlib.Path.read_text", return_value=provider_ca_certificate.raw),
            patch("workload.EtcdWorkload.write_file"),
            patch("pathlib.Path.exists", return_value=True),
            patch("workload.EtcdWorkload.alive", return_value=True),
            patch("managers.tls.TLSManager.is_new_ca", return_value=False),
        ):
            charm: EtcdOperatorCharm = manager.charm
            event = MagicMock(spec=CertificateAvailableEvent)

            # Peer cert added case but no restart
            with (
                patch("pathlib.Path.exists", return_value=False),
                patch("common.client.EtcdClient.broadcast_peer_url"),
                patch(
                    "common.client.EtcdClient.member_list",
                    return_value=MEMBER_LIST_DICT,
                ),
                patch("managers.config.ConfigManager._get_cluster_endpoints", return_value=""),
                patch("managers.cluster.ClusterManager.restart_member"),
                patch("charm.EtcdOperatorCharm.rolling_restart") as restart_mock,
            ):
                with patch(
                    "charms.tls_certificates_interface.v4.tls_certificates.TLSCertificatesRequiresV4.get_assigned_certificates",
                    return_value=([peer_provider_certificate], requirer_private_key),
                ):
                    charm.tls_manager.set_tls_state(TLSState.TLS, tls_type=TLSType.PEER)
                    charm.tls_manager.set_tls_state(TLSState.TLS, tls_type=TLSType.CLIENT)
                    event.certificate = peer_certificate
                    charm.tls_events._on_certificate_available(event)
                    assert charm.state.unit_server.peer_cert_ready
                    assert charm.state.unit_server.tls_peer_state == TLSState.TLS
                    restart_mock.assert_not_called()

                with patch(
                    "charms.tls_certificates_interface.v4.tls_certificates.TLSCertificatesRequiresV4.get_assigned_certificates",
                    return_value=([client_provider_certificate], requirer_private_key),
                ):
                    event.certificate = client_certificate
                    charm.tls_events._on_certificate_available(event)
                    assert charm.state.unit_server.tls_client_state == TLSState.TLS
                    restart_mock.assert_not_called()


def test_set_tls_private_key():
    """Test setting the private key through a config option."""
    ctx = testing.Context(EtcdOperatorCharm)
    peer_relation = testing.PeerRelation(
        id=1,
        endpoint=PEER_RELATION,
        local_unit_data={
            "client_cert_ready": "True",
            "peer_cert_ready": "True",
            "tls_client_state": "tls",
            "tls_peer_state": "tls",
            "state": "started",
        },
    )
    restart_peer_relation = testing.PeerRelation(id=4, endpoint=RESTART_RELATION)
    peer_tls_relation = testing.Relation(id=2, endpoint=PEER_TLS_RELATION_NAME)
    client_tls_relation = testing.Relation(id=3, endpoint=CLIENT_TLS_RELATION_NAME)

    private_key = generate_private_key().raw
    peer_secret_label = f"{LIBID}-private-key-0-{PEER_TLS_RELATION_NAME}"
    client_secret_label = f"{LIBID}-private-key-0-{CLIENT_TLS_RELATION_NAME}"

    secret = Secret(
        {"private-key": private_key},
        label=TLS_PEER_PRIVATE_KEY_CONFIG,
    )
    with (
        patch(
            "charms.tls_certificates_interface.v4.tls_certificates.TLSCertificatesRequiresV4._cleanup_certificate_requests"
        ),
        patch(
            "charms.tls_certificates_interface.v4.tls_certificates.TLSCertificatesRequiresV4._send_certificate_requests"
        ),
        patch(
            "charms.tls_certificates_interface.v4.tls_certificates.TLSCertificatesRequiresV4._find_available_certificates"
        ),
    ):
        # Configure peer private key configured
        state_in = testing.State(
            relations=[
                peer_relation,
                restart_peer_relation,
                peer_tls_relation,
                client_tls_relation,
            ],
            secrets={
                secret,
                Secret(
                    {"private-key": "initial_peer_private_key"},
                    label=peer_secret_label,
                    owner="unit",
                ),
                Secret(
                    {"private-key": "initial_client_private_key"},
                    label=client_secret_label,
                    owner="unit",
                ),
            },
            config={TLS_PEER_PRIVATE_KEY_CONFIG: secret.id},
        )
        state_out = ctx.run(ctx.on.config_changed(), state_in)
        with pytest.raises(KeyError):
            state_out.get_secret(label=peer_secret_label)
        assert (
            state_out.get_secret(label=client_secret_label).latest_content["private-key"]
            == "initial_client_private_key"
        ), "Client private key should not have been set"

        # Update peer private key
        state_in = testing.State(
            relations=[
                peer_relation,
                restart_peer_relation,
                peer_tls_relation,
                client_tls_relation,
            ],
            secrets={
                secret,
                Secret(
                    {"private-key": "initial_peer_private_key"},
                    label=peer_secret_label,
                    owner="unit",
                ),
                Secret(
                    {"private-key": "initial_client_private_key"},
                    label=client_secret_label,
                    owner="unit",
                ),
            },
            config={TLS_PEER_PRIVATE_KEY_CONFIG: secret.id},
        )
        newer_private_key = generate_private_key().raw
        secret.latest_content["private-key"] = base64.b64encode(
            newer_private_key.encode()
        ).decode()
        state_out = ctx.run(ctx.on.secret_changed(secret=secret), state_in)

        with pytest.raises(KeyError):
            state_out.get_secret(label=peer_secret_label)

        # invalid key
        invalid_key = base64.b64encode("invalid_key".encode()).decode()
        secret.latest_content["private-key"] = invalid_key
        state_out = ctx.run(ctx.on.secret_changed(secret=secret), state_out)
        assert state_out.unit_status == Status.TLS_INVALID_PRIVATE_KEY.value.status

        state_in = testing.State(
            relations=[
                peer_relation,
                restart_peer_relation,
                peer_tls_relation,
                client_tls_relation,
            ],
            secrets={
                secret,
                Secret(
                    {"private-key": "initial_peer_private_key"},
                    label=peer_secret_label,
                    owner="unit",
                ),
                Secret(
                    {"private-key": "initial_client_private_key"},
                    label=client_secret_label,
                    owner="unit",
                ),
            },
            config={TLS_PEER_PRIVATE_KEY_CONFIG: secret.id},
        )
        secret.latest_content["key"] = invalid_key
        del secret.latest_content["private-key"]
        state_out = ctx.run(ctx.on.secret_changed(secret=secret), state_in)
        assert state_out.unit_status == Status.TLS_INVALID_PRIVATE_KEY.value.status

        state_in.config[TLS_PEER_PRIVATE_KEY_CONFIG] = "secret:cu9ibpp34trs4baf20c0"

        state_out = ctx.run(ctx.on.config_changed(), state_in)
        assert state_out.unit_status == Status.TLS_INVALID_PRIVATE_KEY.value.status

    # client private key
    secret = Secret(
        {"private-key": private_key},
        label=TLS_CLIENT_PRIVATE_KEY_CONFIG,
    )

    with (
        patch(
            "charms.tls_certificates_interface.v4.tls_certificates.TLSCertificatesRequiresV4._cleanup_certificate_requests"
        ),
        patch(
            "charms.tls_certificates_interface.v4.tls_certificates.TLSCertificatesRequiresV4._send_certificate_requests"
        ),
        patch(
            "charms.tls_certificates_interface.v4.tls_certificates.TLSCertificatesRequiresV4._find_available_certificates"
        ),
    ):
        # Configure client private key
        state_in = testing.State(
            relations=[
                peer_relation,
                restart_peer_relation,
                peer_tls_relation,
                client_tls_relation,
            ],
            secrets={
                secret,
                Secret(
                    {"private-key": "initial_client_private_key"},
                    label=client_secret_label,
                    owner="unit",
                ),
                Secret(
                    {"private-key": "initial_peer_private_key"},
                    label=peer_secret_label,
                    owner="unit",
                ),
            },
            config={TLS_CLIENT_PRIVATE_KEY_CONFIG: secret.id},
        )
        state_out = ctx.run(ctx.on.config_changed(), state_in)
        with pytest.raises(KeyError):
            state_out.get_secret(label=client_secret_label)
        assert (
            state_out.get_secret(label=peer_secret_label).latest_content["private-key"]
            == "initial_peer_private_key"
        ), "Peer private key should not have been set"

        # Update client private key
        state_in = testing.State(
            relations=[
                peer_relation,
                restart_peer_relation,
                peer_tls_relation,
                client_tls_relation,
            ],
            secrets={
                secret,
                Secret(
                    {"private-key": "initial_client_private_key"},
                    label=client_secret_label,
                    owner="unit",
                ),
                Secret(
                    {"private-key": "initial_peer_private_key"},
                    label=peer_secret_label,
                    owner="unit",
                ),
            },
            config={TLS_CLIENT_PRIVATE_KEY_CONFIG: secret.id},
        )
        newer_private_key = generate_private_key().raw
        secret.latest_content["private-key"] = base64.b64encode(
            newer_private_key.encode()
        ).decode()
        state_out = ctx.run(ctx.on.secret_changed(secret=secret), state_out)

        with pytest.raises(KeyError):
            state_out.get_secret(label=client_secret_label)

    # Relation not ready
    secret = Secret(
        {"private-key": private_key},
        label=TLS_CLIENT_PRIVATE_KEY_CONFIG,
    )
    state_in = testing.State(
        relations=[peer_relation, restart_peer_relation],
        config={TLS_CLIENT_PRIVATE_KEY_CONFIG: secret.id},
        secrets={secret},
    )

    with (
        patch(
            "charms.tls_certificates_interface.v4.tls_certificates.TLSCertificatesRequiresV4._cleanup_certificate_requests"
        ) as cleanup,
    ):
        # Configure peer private key configured
        state_out = ctx.run(ctx.on.config_changed(), state_in)
        cleanup.assert_not_called()


def test_ca_peer_rotation(certificate_available_context):
    """Test CA rotation for peer certificates."""
    manager = certificate_available_context.manager
    peer_relation = certificate_available_context.peer_relation
    peer_provider_certificate = certificate_available_context.peer_provider_certificate
    requirer_private_key = certificate_available_context.requirer_private_key
    peer_certificate = certificate_available_context.peer_certificate

    peer_relation.local_unit_data.clear()
    peer_relation.local_app_data.clear()
    peer_relation.local_unit_data.update(
        {
            "client_cert_ready": "True",
            "peer_cert_ready": "True",
            "hostname": "localhost",
            "ip": "localhost",
            "tls_client_state": "tls",
            "tls_peer_state": "tls",
            "state": "started",
        }
    )

    peer_relation.local_app_data.update(
        {
            "cluster_state": "existing",
            "authenticating": "enabled",
        }
    )
    with (
        manager,
        patch("managers.tls.TLSManager._load_trusted_ca", return_value=[]),
        patch("managers.tls.TLSManager.add_trusted_ca"),
        patch(
            "charms.tls_certificates_interface.v4.tls_certificates.TLSCertificatesRequiresV4.get_assigned_certificates",
            return_value=([peer_provider_certificate], requirer_private_key),
        ),
        patch("managers.config.ConfigManager.set_config_properties"),
        patch("managers.cluster.ClusterManager.restart_member"),
        patch(
            "common.client.EtcdClient._run_etcdctl",
            return_value='[{"endpoint":"http://10.73.32.158:2379","health":true,"took":"520.652µs"}]',
        ),
    ):
        charm: EtcdOperatorCharm = manager.charm
        event = MagicMock(spec=CertificateAvailableEvent)
        event.certificate = peer_certificate

        # detect new ca and store it
        with patch(
            "charm.EtcdOperatorCharm.rolling_restart",
            lambda _, callback: charm._restart_ca_rotation(event),
        ):
            charm.tls_events._on_certificate_available(event)
            assert charm.state.unit_server.peer_cert_ready
            assert charm.state.unit_server.tls_peer_state == TLSState.TLS
            assert (
                charm.state.unit_server.tls_peer_ca_rotation_state
                == TLSCARotationState.NEW_CA_ADDED
            )
            event.defer.assert_called_once()

        # Other units have not updated their certs
        charm.tls_events._on_certificate_available(event)
        assert (
            charm.state.unit_server.tls_peer_ca_rotation_state == TLSCARotationState.NEW_CA_ADDED
        ), "Peer CA rotation state should not be updated"
        assert event.defer.call_count == 2, "Should defer until all units have updated their certs"

        peer_relation.peers_data[1]["tls_peer_ca_rotation"] = TLSCARotationState.NEW_CA_ADDED.value
        peer_relation.peers_data[2]["tls_peer_ca_rotation"] = TLSCARotationState.NEW_CA_ADDED.value
        with (
            patch("managers.tls.TLSManager.write_certificate") as write_certificate_mock,
            patch("charm.EtcdOperatorCharm.rolling_restart") as restart_mock,
        ):
            charm.tls_events._on_certificate_available(event)
            assert (
                charm.state.unit_server.tls_peer_ca_rotation_state
                == TLSCARotationState.CERT_UPDATED
            )
            write_certificate_mock.assert_called_once()
            restart_mock.assert_not_called()
            assert event.defer.call_count == 2, "event should not have been deferred"

        with (
            patch(
                "charm.EtcdOperatorCharm.rolling_restart",
                lambda _, callback: charm._restart_clean_cas(None),
            ),
            patch("managers.tls.TLSManager._load_trusted_ca", return_value=["old_ca", "new_ca"]),
            patch("workload.EtcdWorkload.remove_file"),
            patch("managers.tls.TLSManager.add_trusted_ca"),
        ):
            # clean up old cas
            event = MagicMock()
            event.cert_type = TLSType.PEER
            # Not all units have added the new ca
            peer_relation.peers_data[1]["tls_peer_ca_rotation"] = (
                TLSCARotationState.NEW_CA_DETECTED.value
            )
            charm.tls_events._on_clean_ca(event)
            event.defer.assert_called_once()

            # all units have updated their certs
            peer_relation.peers_data[1]["tls_peer_ca_rotation"] = (
                TLSCARotationState.CERT_UPDATED.value
            )
            peer_relation.peers_data[2]["tls_peer_ca_rotation"] = (
                TLSCARotationState.CERT_UPDATED.value
            )

            manager.run()
            assert (
                peer_relation.local_unit_data["tls_peer_ca_rotation"]
                == TLSCARotationState.NO_ROTATION.value
            )
            event.defer.assert_called_once()


def test_ca_client_rotation(certificate_available_context):
    """Test CA rotation for client certificates."""
    manager = certificate_available_context.manager
    peer_relation = certificate_available_context.peer_relation
    client_provider_certificate = certificate_available_context.client_provider_certificate
    requirer_private_key = certificate_available_context.requirer_private_key
    client_certificate = certificate_available_context.client_certificate

    peer_relation.local_unit_data.clear()
    peer_relation.local_app_data.clear()
    peer_relation.local_unit_data.update(
        {
            "client_cert_ready": "True",
            "peer_cert_ready": "True",
            "hostname": "localhost",
            "ip": "localhost",
            "tls_client_state": "tls",
            "tls_peer_state": "tls",
            "state": "started",
        }
    )

    peer_relation.local_app_data.update(
        {
            "cluster_state": "existing",
            "authenticating": "enabled",
        }
    )
    with (
        manager,
        patch("managers.tls.TLSManager._load_trusted_ca", return_value=[]),
        patch("managers.tls.TLSManager.add_trusted_ca"),
        patch(
            "charms.tls_certificates_interface.v4.tls_certificates.TLSCertificatesRequiresV4.get_assigned_certificates",
            return_value=([client_provider_certificate], requirer_private_key),
        ),
        patch("charm.EtcdOperatorCharm._restart"),
    ):
        charm: EtcdOperatorCharm = manager.charm
        event = MagicMock(spec=CertificateAvailableEvent)
        event.certificate = client_certificate

        # detect new ca and store it
        with patch(
            "charm.EtcdOperatorCharm.rolling_restart",
            lambda _, callback: charm._restart_ca_rotation(event),
        ):
            charm.tls_events._on_certificate_available(event)
            assert charm.state.unit_server.client_cert_ready
            assert charm.state.unit_server.tls_client_state == TLSState.TLS
            assert (
                charm.state.unit_server.tls_client_ca_rotation_state
                == TLSCARotationState.NEW_CA_ADDED
            )
            event.defer.assert_called_once()

        # Other units have not updated their certs
        charm.tls_events._on_certificate_available(event)
        assert (
            charm.state.unit_server.tls_client_ca_rotation_state == TLSCARotationState.NEW_CA_ADDED
        ), "Client CA rotation state should not be updated"
        assert event.defer.call_count == 2, "Should defer until all units have updated their certs"

        peer_relation.peers_data[1]["tls_client_ca_rotation"] = (
            TLSCARotationState.NEW_CA_ADDED.value
        )
        peer_relation.peers_data[2]["tls_client_ca_rotation"] = (
            TLSCARotationState.NEW_CA_ADDED.value
        )
        with (
            patch("managers.tls.TLSManager.write_certificate") as write_certificate_mock,
            patch("charm.EtcdOperatorCharm.rolling_restart") as restart_mock,
        ):
            charm.tls_events._on_certificate_available(event)
            assert (
                charm.state.unit_server.tls_client_ca_rotation_state
                == TLSCARotationState.CERT_UPDATED
            )
            write_certificate_mock.assert_called_once()
            restart_mock.assert_not_called()
            assert event.defer.call_count == 2, "event should not have been deferred"

        with (
            patch(
                "charm.EtcdOperatorCharm.rolling_restart",
                lambda _, callback: charm._restart_clean_cas(None),
            ),
            patch("managers.tls.TLSManager._load_trusted_ca", return_value=["old_ca", "new_ca"]),
            patch("workload.EtcdWorkload.remove_file"),
            patch("managers.tls.TLSManager.add_trusted_ca"),
            patch("managers.cluster.ClusterManager.restart_member", return_value=True),
        ):
            # clean up old cas
            event = MagicMock()
            event.cert_type = TLSType.CLIENT
            # Not all units have added the new ca
            peer_relation.peers_data[1]["tls_client_ca_rotation"] = (
                TLSCARotationState.NEW_CA_DETECTED.value
            )
            charm.tls_events._on_clean_ca(event)
            event.defer.assert_called_once()

            # all units have updated their certs
            peer_relation.peers_data[1]["tls_client_ca_rotation"] = (
                TLSCARotationState.CERT_UPDATED.value
            )
            peer_relation.peers_data[2]["tls_client_ca_rotation"] = (
                TLSCARotationState.CERT_UPDATED.value
            )

            manager.run()
            assert (
                peer_relation.local_unit_data["tls_client_ca_rotation"]
                == TLSCARotationState.NO_ROTATION.value
            )
            event.defer.assert_called_once()<|MERGE_RESOLUTION|>--- conflicted
+++ resolved
@@ -399,7 +399,6 @@
             "authenticating": "enabled",
         }
     )
-<<<<<<< HEAD
     with patch("managers.cluster.ClusterManager.restart_member", return_value=True):
         with (
             manager,
@@ -407,31 +406,11 @@
             patch("workload.EtcdWorkload.write_file"),
             patch("pathlib.Path.exists", return_value=True),
             patch("workload.EtcdWorkload.alive", return_value=True),
-=======
-    with (
-        manager,
-        patch("pathlib.Path.read_text", return_value=provider_ca_certificate.raw),
-        patch("workload.EtcdWorkload.write_file"),
-        patch("pathlib.Path.exists", return_value=True),
-        patch("workload.EtcdWorkload.alive", return_value=True),
-        patch("workload.EtcdWorkload.restart"),
-        patch(
-            "common.client.EtcdClient.get_endpoint_status",
-            return_value={"Status": {"leader": 4477466968462020105}},
-        ),
-    ):
-        charm: EtcdOperatorCharm = manager.charm
-        event = MagicMock(spec=CertificateAvailableEvent)
-        charm.tls_manager.set_tls_state(TLSState.TO_TLS, tls_type=TLSType.PEER)
-
-        with (
-            patch("pathlib.Path.exists", return_value=False),
-            patch("managers.cluster.ClusterManager.broadcast_peer_url"),
-            patch("managers.config.ConfigManager._get_cluster_endpoints", return_value=""),
-            patch("common.client.EtcdClient.member_list", return_value=MEMBER_LIST_DICT.copy()),
-            patch("common.client.EtcdClient.move_leader"),
-            patch("managers.cluster.ClusterManager.is_healthy", return_value=True),
->>>>>>> 7dd0f0da
+            patch("workload.EtcdWorkload.restart"),
+            patch(
+                "common.client.EtcdClient.get_endpoint_status",
+                return_value={"Status": {"leader": 4477466968462020105}},
+            ),
         ):
             charm: EtcdOperatorCharm = manager.charm
             event = MagicMock(spec=CertificateAvailableEvent)
@@ -441,7 +420,9 @@
                 patch("pathlib.Path.exists", return_value=False),
                 patch("managers.cluster.ClusterManager.broadcast_peer_url"),
                 patch("managers.config.ConfigManager._get_cluster_endpoints", return_value=""),
-                patch("managers.cluster.ClusterManager.restart_member", return_value=True),
+                patch("common.client.EtcdClient.member_list", return_value=MEMBER_LIST_DICT.copy()),
+                patch("common.client.EtcdClient.move_leader"),
+                patch("managers.cluster.ClusterManager.is_healthy", return_value=True),
             ):
                 # Peer cert added case
                 with (
