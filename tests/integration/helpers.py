#!/usr/bin/env python3
# Copyright 2024 Canonical Ltd.
# See LICENSE file for licensing details.

import json
import logging
import subprocess
from pathlib import Path
from typing import Dict

import yaml
from pytest_operator.plugin import OpsTest

<<<<<<< HEAD
from literals import CLIENT_PORT
=======
from literals import CLIENT_PORT, SNAP_NAME, TLSType
>>>>>>> 5eb04db8

logger = logging.getLogger(__name__)

METADATA = yaml.safe_load(Path("./metadata.yaml").read_text())
APP_NAME = METADATA["name"]


def put_key(
    endpoints: str,
    key: str,
    value: str,
    user: str | None = None,
    password: str | None = None,
    tls_enabled: bool = False,
) -> str:
    """Write data to etcd using `etcdctl` via `juju ssh`."""
    etcd_command = f"etcdctl put {key} {value} --endpoints={endpoints}"
    if user:
        etcd_command = f"{etcd_command} --user={user}"
    if password:
        etcd_command = f"{etcd_command} --password={password}"
<<<<<<< HEAD
=======
    if tls_enabled:
        etcd_command = f"{etcd_command} \
            --cacert /var/snap/charmed-etcd/common/tls/client_ca.pem \
            --cert /var/snap/charmed-etcd/common/tls/client.pem \
            --key /var/snap/charmed-etcd/common/tls/client.key"

    juju_command = f"juju ssh --model={model} {unit} {etcd_command}"
>>>>>>> 5eb04db8

    return subprocess.getoutput(etcd_command).split("\n")[0]


def get_key(
    endpoints: str,
    key: str,
    user: str | None = None,
    password: str | None = None,
    tls_enabled: bool = False,
) -> str:
    """Read data from etcd using `etcdctl` via `juju ssh`."""
    etcd_command = f"etcdctl get {key} --endpoints={endpoints}"
    if user:
        etcd_command = f"{etcd_command} --user={user}"
    if password:
        etcd_command = f"{etcd_command} --password={password}"

<<<<<<< HEAD
    return subprocess.getoutput(etcd_command).split("\n")[1]
=======
    if tls_enabled:
        etcd_command = f"{etcd_command} \
            --cacert /var/snap/charmed-etcd/common/tls/client_ca.pem \
            --cert /var/snap/charmed-etcd/common/tls/client.pem \
            --key /var/snap/charmed-etcd/common/tls/client.key"

    juju_command = f"juju ssh --model={model} {unit} {etcd_command}"
>>>>>>> 5eb04db8


<<<<<<< HEAD
def get_cluster_members(endpoints: str) -> list[dict]:
    """Query all cluster members from etcd using `etcdctl`."""
    etcd_command = f"etcdctl member list --endpoints={endpoints} -w=json"
    result = subprocess.getoutput(etcd_command).split("\n")[0]
=======

def get_cluster_members(
    model: str, unit: str, endpoints: str, tls_enabled: bool = False
) -> list[dict]:
    """Query all cluster members from etcd using `etcdctl` via `juju ssh`."""
    etcd_command = f"{SNAP_NAME}.etcdctl member list --endpoints={endpoints} -w=json"
    if tls_enabled:
        etcd_command = f"{etcd_command} \
            --cacert /var/snap/charmed-etcd/common/tls/client_ca.pem \
            --cert /var/snap/charmed-etcd/common/tls/client.pem \
            --key /var/snap/charmed-etcd/common/tls/client.key"
    juju_command = f"juju ssh --model={model} {unit} {etcd_command}"

    result = subprocess.getoutput(juju_command).split("\n")[0]
>>>>>>> 5eb04db8

    return json.loads(result)["members"]


def get_cluster_endpoints(
    ops_test: OpsTest, app_name: str = APP_NAME, tls_enabled: bool = False
) -> str:
    """Resolve the etcd endpoints for a given juju application."""
    return ",".join(
        [
            f"{'https' if tls_enabled else 'http'}://{unit.public_address}:{CLIENT_PORT}"
            for unit in ops_test.model.applications[app_name].units
        ]
    )


async def get_juju_leader_unit_name(ops_test: OpsTest, app_name: str = APP_NAME) -> str:
    """Retrieve the leader unit name."""
    for unit in ops_test.model.applications[app_name].units:
        if await unit.is_leader_from_status():
            return unit.name
    raise Exception("No leader unit found")


async def get_secret_by_label(ops_test: OpsTest, label: str) -> Dict[str, str] | None:
    secrets_raw = await ops_test.juju("list-secrets")
    secret_ids = [
        secret_line.split()[0] for secret_line in secrets_raw[1].split("\n")[1:] if secret_line
    ]

    for secret_id in secret_ids:
        secret_data_raw = await ops_test.juju(
            "show-secret", "--format", "json", "--reveal", secret_id
        )
        secret_data = json.loads(secret_data_raw[1])

        if label == secret_data[secret_id].get("label"):
            return secret_data[secret_id]["content"]["Data"]

    return None


def get_certificate_from_unit(model: str, unit: str, cert_type: TLSType) -> str | None:
    """Retrieve a certificate from a unit."""
    command = f'juju ssh --model={model} {unit} "cat /var/snap/charmed-etcd/common/tls/{cert_type.value}.pem"'
    output = subprocess.getoutput(command)
    if output.startswith("-----BEGIN CERTIFICATE-----"):
        return output

    return None<|MERGE_RESOLUTION|>--- conflicted
+++ resolved
@@ -11,11 +11,7 @@
 import yaml
 from pytest_operator.plugin import OpsTest
 
-<<<<<<< HEAD
-from literals import CLIENT_PORT
-=======
-from literals import CLIENT_PORT, SNAP_NAME, TLSType
->>>>>>> 5eb04db8
+from literals import CLIENT_PORT, TLSType
 
 logger = logging.getLogger(__name__)
 
@@ -37,16 +33,11 @@
         etcd_command = f"{etcd_command} --user={user}"
     if password:
         etcd_command = f"{etcd_command} --password={password}"
-<<<<<<< HEAD
-=======
     if tls_enabled:
         etcd_command = f"{etcd_command} \
             --cacert /var/snap/charmed-etcd/common/tls/client_ca.pem \
             --cert /var/snap/charmed-etcd/common/tls/client.pem \
             --key /var/snap/charmed-etcd/common/tls/client.key"
-
-    juju_command = f"juju ssh --model={model} {unit} {etcd_command}"
->>>>>>> 5eb04db8
 
     return subprocess.getoutput(etcd_command).split("\n")[0]
 
@@ -64,41 +55,25 @@
         etcd_command = f"{etcd_command} --user={user}"
     if password:
         etcd_command = f"{etcd_command} --password={password}"
-
-<<<<<<< HEAD
-    return subprocess.getoutput(etcd_command).split("\n")[1]
-=======
     if tls_enabled:
         etcd_command = f"{etcd_command} \
             --cacert /var/snap/charmed-etcd/common/tls/client_ca.pem \
             --cert /var/snap/charmed-etcd/common/tls/client.pem \
             --key /var/snap/charmed-etcd/common/tls/client.key"
 
-    juju_command = f"juju ssh --model={model} {unit} {etcd_command}"
->>>>>>> 5eb04db8
+    return subprocess.getoutput(etcd_command).split("\n")[1]
 
 
-<<<<<<< HEAD
-def get_cluster_members(endpoints: str) -> list[dict]:
+def get_cluster_members(endpoints: str, tls_enabled: bool = False) -> list[dict]:
     """Query all cluster members from etcd using `etcdctl`."""
     etcd_command = f"etcdctl member list --endpoints={endpoints} -w=json"
-    result = subprocess.getoutput(etcd_command).split("\n")[0]
-=======
-
-def get_cluster_members(
-    model: str, unit: str, endpoints: str, tls_enabled: bool = False
-) -> list[dict]:
-    """Query all cluster members from etcd using `etcdctl` via `juju ssh`."""
-    etcd_command = f"{SNAP_NAME}.etcdctl member list --endpoints={endpoints} -w=json"
     if tls_enabled:
         etcd_command = f"{etcd_command} \
             --cacert /var/snap/charmed-etcd/common/tls/client_ca.pem \
             --cert /var/snap/charmed-etcd/common/tls/client.pem \
             --key /var/snap/charmed-etcd/common/tls/client.key"
-    juju_command = f"juju ssh --model={model} {unit} {etcd_command}"
 
-    result = subprocess.getoutput(juju_command).split("\n")[0]
->>>>>>> 5eb04db8
+    result = subprocess.getoutput(etcd_command).split("\n")[0]
 
     return json.loads(result)["members"]
 
