#!/usr/bin/env python3
# Copyright 2024 Canonical Ltd.
# See LICENSE file for licensing details.

import json
import logging
import subprocess
import time
from pathlib import Path
from typing import Dict

import yaml
from pytest_operator.plugin import OpsTest

<<<<<<< HEAD
from literals import CLIENT_PORT, TLSType
=======
from literals import CLIENT_PORT, PEER_RELATION, TLSType
>>>>>>> cd9df9d1

logger = logging.getLogger(__name__)

METADATA = yaml.safe_load(Path("./metadata.yaml").read_text())
<<<<<<< HEAD
APP_NAME: str = METADATA["name"]


class SecretNotFoundError(Exception):
    """Raised when a secret is not found."""
=======
APP_NAME = METADATA["name"]
CHARM_PATH = "./charmed-etcd_ubuntu@24.04-amd64.charm"
>>>>>>> cd9df9d1


def put_key(
    endpoints: str,
    key: str,
    value: str,
    user: str | None = None,
    password: str | None = None,
    tls_enabled: bool = False,
) -> str:
    """Write data to etcd using `etcdctl`."""
    etcd_command = f"etcdctl put {key} {value} --endpoints={endpoints}"
    if user:
        etcd_command = f"{etcd_command} --user={user}"
    if password:
        etcd_command = f"{etcd_command} --password={password}"
    if tls_enabled:
        etcd_command = f"{etcd_command} \
            --cacert client_ca.pem \
            --cert client.pem \
            --key client.key"

    return subprocess.getoutput(etcd_command).split("\n")[0]


def get_key(
    endpoints: str,
    key: str,
    user: str | None = None,
    password: str | None = None,
    tls_enabled: bool = False,
) -> str:
    """Read data from etcd using `etcdctl` via `juju ssh`."""
    etcd_command = f"etcdctl get {key} --endpoints={endpoints}"
    if user:
        etcd_command = f"{etcd_command} --user={user}"
    if password:
        etcd_command = f"{etcd_command} --password={password}"
    if tls_enabled:
        etcd_command = f"{etcd_command} \
            --cacert client_ca.pem \
            --cert client.pem \
            --key client.key"
<<<<<<< HEAD

    return subprocess.getoutput(etcd_command).split("\n")[1]


=======

    return subprocess.getoutput(etcd_command).split("\n")[1]


>>>>>>> cd9df9d1
def get_cluster_members(endpoints: str, tls_enabled: bool = False) -> list[dict]:
    """Query all cluster members from etcd using `etcdctl`."""
    etcd_command = f"etcdctl member list --endpoints={endpoints} -w=json"
    if tls_enabled:
        etcd_command = f"{etcd_command} \
            --cacert client_ca.pem \
            --cert client.pem \
            --key client.key"

    result = subprocess.getoutput(etcd_command).split("\n")[0]

    return json.loads(result)["members"]


def get_cluster_endpoints(
    ops_test: OpsTest, app_name: str = APP_NAME, tls_enabled: bool = False
) -> str:
    """Resolve the etcd endpoints for a given juju application."""
    return ",".join(
        [
            f"{'https' if tls_enabled else 'http'}://{unit.public_address}:{CLIENT_PORT}"
            for unit in ops_test.model.applications[app_name].units
        ]
    )


def get_raft_leader(endpoints: str, tls_enabled: bool = False) -> str:
    """Query the Raft leader via the `endpoint status` and `member list` commands.

    Returns:
        str: the member-name of the Raft leader, e.g. `etcd42`
    """
    etcd_command = f"etcdctl endpoint status --endpoints={endpoints} -w=json"
    if tls_enabled:
        etcd_command = f"{etcd_command} \
                --cacert client_ca.pem \
                --cert client.pem \
                --key client.key"

    # query leader id
    result = subprocess.getoutput(etcd_command).split("\n")[0]
    members = json.loads(result)
    leader_id = members[0]["Status"]["leader"]

    # query member name for leader id
    etcd_command = f"etcdctl member list --endpoints={endpoints} -w=json"
    if tls_enabled:
        etcd_command = f"{etcd_command} \
                --cacert client_ca.pem \
                --cert client.pem \
                --key client.key"

    result = subprocess.getoutput(etcd_command).split("\n")[0]
    members = json.loads(result)
    for member in members["members"]:
        if member["ID"] == leader_id:
            return member["name"]


async def get_application_relation_data(
    ops_test: OpsTest, application_name: str, relation_name: str, key: str
) -> str | None:
    """Get relation data for an application.

    Args:
        ops_test: The ops test framework instance
        application_name: The name of the application
        relation_name: name of the relation to get connection data from
        key: key of data to be retrieved
        relation_id: id of the relation to get connection data from

    Returns:
        the relation data that was requested, or None if no data in the relation

    Raises:
        ValueError if it's not possible to get application unit data
            or if there is no data for the particular relation endpoint.
    """
    unit_name = await get_juju_leader_unit_name(ops_test, application_name)
    raw_data = (await ops_test.juju("show-unit", unit_name))[1]
    if not raw_data:
        raise ValueError(f"no unit info could be grabbed for {unit_name}")
    data = yaml.safe_load(raw_data)
    # Filter the data based on the relation name.
    relation_data = [v for v in data[unit_name]["relation-info"] if v["endpoint"] == relation_name]
    if len(relation_data) == 0:
        raise ValueError(
            f"no relation data could be grabbed on relation with endpoint {relation_name}"
        )
    return relation_data[0]["application-data"].get(key)


async def wait_for_cluster_formation(ops_test: OpsTest, app_name: str = APP_NAME):
    """Wait until all cluster members have been promoted to full-voting member."""
    try:
        if learner := await get_application_relation_data(
            ops_test, app_name, PEER_RELATION, "learning_member"
        ):
            while True:
                logger.info(f"Waiting for learning-member {learner}")
                time.sleep(5)
                # this will raise with `ValueError` if not found and thereby break the loop
                learner = await get_application_relation_data(
                    ops_test, app_name, PEER_RELATION, "learning_member"
                )
    except ValueError:
        pass


async def get_juju_leader_unit_name(ops_test: OpsTest, app_name: str = APP_NAME) -> str:
    """Retrieve the leader unit name."""
    for unit in ops_test.model.applications[app_name].units:
        if await unit.is_leader_from_status():
            return unit.name
    raise Exception("No leader unit found")


async def get_secret_by_label(ops_test: OpsTest, label: str) -> Dict[str, str]:
    secrets_raw = await ops_test.juju("list-secrets")
    secret_ids = [
        secret_line.split()[0] for secret_line in secrets_raw[1].split("\n")[1:] if secret_line
    ]

    for secret_id in secret_ids:
        secret_data_raw = await ops_test.juju(
            "show-secret", "--format", "json", "--reveal", secret_id
        )
        secret_data = json.loads(secret_data_raw[1])

        if label == secret_data[secret_id].get("label"):
            return secret_data[secret_id]["content"]["Data"]

    raise SecretNotFoundError(f"Secret with label {label} not found")


def get_certificate_from_unit(
    model: str, unit: str, cert_type: TLSType, is_ca: bool = False
) -> str | None:
    """Retrieve a certificate from a unit."""
    command = f'juju ssh --model={model} {unit} "cat /var/snap/charmed-etcd/common/tls/{cert_type.value}{"_ca" if is_ca else ""}.pem"'
    output = subprocess.getoutput(command)
    if output.startswith("-----BEGIN CERTIFICATE-----"):
        return output

    return None


<<<<<<< HEAD
async def add_secret(ops_test: OpsTest, secret_name: str, content: dict[str, str]) -> str:
    """Add a secret to the model.

    Args:
        ops_test (OpsTest): The current test harness.
        secret_name (str): The name of the secret.
        content (dict[str, str]): The content of the secret.

    Returns:
        str: The secret ID.
    """
    assert ops_test.model is not None, "Model is not set"
    return_code, std_out, std_err = await ops_test.juju(
        "add-secret", secret_name, " ".join([f"{key}={value}" for key, value in content.items()])
    )

    assert return_code == 0, f"Failed to add secret: {std_err}"
    logger.info(f"Added secret {secret_name} to the model")
    return std_out.strip()


=======
>>>>>>> cd9df9d1
async def download_client_certificate_from_unit(
    ops_test: OpsTest, app_name: str = APP_NAME
) -> None:
    """Copy the client certificate files from a unit to the host's filesystem."""
    unit = ops_test.model.applications[app_name].units[0]
    tls_path = "/var/snap/charmed-etcd/common/tls"

    for file in ["client.pem", "client.key", "client_ca.pem"]:
        await unit.scp_from(f"{tls_path}/{file}", file)<|MERGE_RESOLUTION|>--- conflicted
+++ resolved
@@ -12,25 +12,17 @@
 import yaml
 from pytest_operator.plugin import OpsTest
 
-<<<<<<< HEAD
-from literals import CLIENT_PORT, TLSType
-=======
 from literals import CLIENT_PORT, PEER_RELATION, TLSType
->>>>>>> cd9df9d1
 
 logger = logging.getLogger(__name__)
 
 METADATA = yaml.safe_load(Path("./metadata.yaml").read_text())
-<<<<<<< HEAD
 APP_NAME: str = METADATA["name"]
+CHARM_PATH = "./charmed-etcd_ubuntu@24.04-amd64.charm"
 
 
 class SecretNotFoundError(Exception):
     """Raised when a secret is not found."""
-=======
-APP_NAME = METADATA["name"]
-CHARM_PATH = "./charmed-etcd_ubuntu@24.04-amd64.charm"
->>>>>>> cd9df9d1
 
 
 def put_key(
@@ -74,17 +66,10 @@
             --cacert client_ca.pem \
             --cert client.pem \
             --key client.key"
-<<<<<<< HEAD
 
     return subprocess.getoutput(etcd_command).split("\n")[1]
 
 
-=======
-
-    return subprocess.getoutput(etcd_command).split("\n")[1]
-
-
->>>>>>> cd9df9d1
 def get_cluster_members(endpoints: str, tls_enabled: bool = False) -> list[dict]:
     """Query all cluster members from etcd using `etcdctl`."""
     etcd_command = f"etcdctl member list --endpoints={endpoints} -w=json"
@@ -232,7 +217,6 @@
     return None
 
 
-<<<<<<< HEAD
 async def add_secret(ops_test: OpsTest, secret_name: str, content: dict[str, str]) -> str:
     """Add a secret to the model.
 
@@ -254,8 +238,6 @@
     return std_out.strip()
 
 
-=======
->>>>>>> cd9df9d1
 async def download_client_certificate_from_unit(
     ops_test: OpsTest, app_name: str = APP_NAME
 ) -> None:
