--- conflicted
+++ resolved
@@ -35,18 +35,9 @@
 
     The initial cluster should be formed and accessible.
     """
-<<<<<<< HEAD
-    # Build and deploy charm from local source folder
-    etcd_charm = await ops_test.build_charm(".")
-
-    # Deploy the charm and wait for active/idle status
-    await ops_test.model.deploy(etcd_charm, num_units=NUM_UNITS)
-    await wait_until(ops_test, apps=[APP_NAME])
-=======
     # Deploy the charm and wait for active/idle status
     await ops_test.model.deploy(CHARM_PATH, num_units=NUM_UNITS)
     await ops_test.model.wait_for_idle(apps=[APP_NAME], status="active", timeout=1000)
->>>>>>> cd9df9d1
 
     # check if all units have been added to the cluster
     endpoints = get_cluster_endpoints(ops_test, APP_NAME)
