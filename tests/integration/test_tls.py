--- conflicted
+++ resolved
@@ -247,13 +247,9 @@
 
     endpoints = get_cluster_endpoints(ops_test, APP_NAME, tls_enabled=True)
     leader_unit = await get_juju_leader_unit_name(ops_test, APP_NAME)
-<<<<<<< HEAD
-    cluster_members = get_cluster_members(model, leader_unit, endpoints, tls_enabled=True)
-=======
     await download_client_certificate_from_unit(ops_test, APP_NAME)
 
     cluster_members = get_cluster_members(endpoints, tls_enabled=True)
->>>>>>> 3692dba5
     assert len(cluster_members) == NUM_UNITS, f"Cluster members are not equal to {NUM_UNITS}"
 
     for cluster_member in cluster_members:
@@ -376,12 +372,8 @@
 
     endpoints = get_cluster_endpoints(ops_test, APP_NAME)
     leader_unit = await get_juju_leader_unit_name(ops_test, APP_NAME)
-<<<<<<< HEAD
-    cluster_members = get_cluster_members(model, leader_unit, endpoints)
-=======
 
     cluster_members = get_cluster_members(endpoints)
->>>>>>> 3692dba5
     assert len(cluster_members) == NUM_UNITS, f"Cluster members are not equal to {NUM_UNITS}"
 
     for cluster_member in cluster_members:
